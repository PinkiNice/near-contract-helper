--- conflicted
+++ resolved
@@ -152,12 +152,9 @@
                 messageContent: getAddingFullAccessKeyMessageContent({
                     accountId,
                     publicKey,
-<<<<<<< HEAD
-                    isForSmsDelivery
-=======
+                    isForSmsDelivery,
                     request,
                     securityCode,
->>>>>>> 40b36167
                 })
             }
         });
