--- conflicted
+++ resolved
@@ -193,21 +193,16 @@
         public_key: accountKey.public_key,
     };
 
-<<<<<<< HEAD
-    const transactionResponse = await submit_transaction_rpc(client, "create_account", createAccountParams);
-    checkError(ctx, transactionResponse);
+    const transactionResponse = await submitTransaction("create_account", createAccountParams);
+    checkError(transactionResponse);
 
     // transactionResponse does not contain useful information, so construct a custom response
-    // TODO: is it fine to return private key here? 
+    // TODO: record key info
     const clientResponse = {
-        account_name: newAccountName,
-        account_key: accountKey
+        accountName: newAccountName,
     };
     console.log(clientResponse);
     ctx.body = clientResponse;
-=======
-    ctx.body = await submitTransaction("create_account", createAccountParams);
->>>>>>> 661a5ad0
 });
 
 app
