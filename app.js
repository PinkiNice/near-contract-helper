
const Koa = require('koa');
const app = new Koa();

const createError = require('http-errors')
const body = require('koa-json-body')
const cors = require('@koa/cors');
const BSON = require('bsonfy').BSON;
const uuidV4 = require('uuid/v4');

const hardcodedKey = {
    public_key: "9AhWenZ3JddamBoyMqnTbp7yVbRuvqAv3zwfrWgfVRJE",
    secret_key: "2hoLMP9X2Vsvib2t4F1fkZHpFd6fHLr5q7eqGroRoNqdBKcPja2jCrmxW9uGBLXdTnbtZYibWe4NoFtB4Bk7LWg6"
};

const hardcodedSender = "bob";
const defaultSender = "alice";
const newAccountAmount = 5;

const MAX_RETRIES = 3;
const POLL_TIME_MS = 500;

app.use(require('koa-logger')());
// TODO: Check what limit means and set appropriate limit
app.use(body({ limit: '500kb', fallback: true }))
// TODO: Don't use CORS in production on studio.nearprotocol.com
app.use(cors({ credentials: true }));


const Router = require('koa-router');
const router = new Router();

const superagent = require('superagent');

const bs58 = require('bs58');
const crypto = require('crypto');

const base64ToIntArray = base64Str => {
    let data = Buffer.from(base64Str, 'base64');
    return Array.prototype.slice.call(data, 0)
};

const sha256 = data => {
    const hash = crypto.createHash('sha256');
    hash.update(data, 'utf8');
    return hash.digest();
}

const accountHash = async str => {
    return bs58.encode(sha256(str));
};

const request = async (methodName, params) => {
    try {
        const response = await superagent
            .post(`http://localhost:3030/${methodName}`)
            .use(require('superagent-logger'))
            .send(params);
        return JSON.parse(response.text);
    } catch(e) {
        console.error("request error:", e.response.text);
        throw e;
    }
}

const viewAccount = async senderHash => {
    return await request('view_account', {
        account_id: senderHash,
    });
}

const getNonce = async senderHash => {
    return (await viewAccount(senderHash)).nonce + 1;
}

const sleep = timeMs => {
    return new Promise(function (resolve, reject) {
        setTimeout(resolve, timeMs);
    });
}

const util = require('util');
const execFile = util.promisify(require('child_process').execFile);
const signTransaction = async (transaction) => {
    const stringifiedTxn = JSON.stringify(transaction);
    const { stdout, stderr } = await execFile(
        '../nearcore/target/debug/keystore',
        ['sign_transaction',
        '--data', stringifiedTxn,
        '--keystore-path', '../nearcore/keystore/'
    ]);
    return JSON.parse(stdout);
};

const submitTransaction = async (method, args) => {
    // TODO: Make sender param names consistent
    // TODO: https://github.com/nearprotocol/nearcore/issues/287
    const senderKeys = ['sender_account_id', 'originator_account_id', 'originator_id', 'sender'];
    const sender = senderKeys.map(key => args[key]).find(it => !!it)
    const nonce = await getNonce(sender);

    for (let i = 0; i < MAX_RETRIES; i++) {
        const response = await request(method, Object.assign({}, args, { nonce }));

        const transaction = response.body;
        const submitResponse = await request('submit_transaction', await signTransaction(transaction));
        await sleep(POLL_TIME_MS);

        // TODO: Don't hardcode special check for deploy once it works same as other calls
        if (method == 'deploy_contract') {
            const contractHash = bs58.encode(sha256(Buffer.from(args.wasm_byte_array)));
            const accountInfo = await viewAccount(args.contract_account_id);
            if (accountInfo.code_hash == contractHash) {
                return accountInfo;
            }
            continue;
        }

        const accountInfo = await viewAccount(sender);
        if (accountInfo.nonce >= nonce) {
            // TODO: Use better check when it's available:
            // TODO: https://github.com/nearprotocol/nearcore/issues/276
            return accountInfo;
        }
    }
    throw createError(504, `Transaction not accepted after ${MAX_RETRIES} retries`);
}

router.post('/contract', async ctx => {
    const body = ctx.request.body;
    const sender = body.sender || hardcodedSender;
<<<<<<< HEAD
    const nonce = body.nonce || await getNonce(ctx, sender);
    console.log(`Deploing ${body.receiver} contract`);
    const contract_response = await submit_transaction_rpc(client, 'deploy_contract', {
        nonce: nonce,
        sender_account_id: sender,
        contract_account_id: body.receiver,
=======
    ctx.body = await submitTransaction('deploy_contract', {
        sender_account_id: await accountHash(sender),
        contract_account_id: await accountHash(body.receiver),
>>>>>>> 5ec5a857
        wasm_byte_array: base64ToIntArray(body.contract),
        public_key: hardcodedKey.public_key
    })
});

router.post('/contract/:name/:methodName', async ctx => {
    const body = ctx.request.body;
    const sender = body.sender || hardcodedSender;
<<<<<<< HEAD
    const nonce = body.nonce || await getNonce(ctx, sender);
    const response = await submit_transaction_rpc(client, 'schedule_function_call', {
        nonce: nonce,
        originator_account_id: sender,
        contract_account_id: ctx.params.name,
=======
    const args = body.args || {};
    const serializedArgs =  Array.from(BSON.serialize(args));
    ctx.body = await submitTransaction('schedule_function_call', {
        // TODO(#5): Need to make sure that big ints are supported later
        amount: parseInt(body.amount) || 0,
        originator_account_id: await accountHash(sender),
        contract_account_id: await accountHash(ctx.params.name),
>>>>>>> 5ec5a857
        method_name: ctx.params.methodName,
        args: serializedArgs
    });
});

router.post('/contract/view/:name/:methodName', async ctx => {
    const body = ctx.request.body;
<<<<<<< HEAD
    const response = await client.request('call_view_function', [{
        contract_account_id: ctx.params.name,
=======
    const args = body.args || {};
    const serializedArgs =  Array.from(BSON.serialize(args));
    const response = await request('call_view_function', {
        originator_id: await accountHash(hardcodedSender),
        contract_account_id: await accountHash(ctx.params.name),
>>>>>>> 5ec5a857
        method_name: ctx.params.methodName,
        args: serializedArgs
    });
    ctx.body = BSON.deserialize(Uint8Array.from(response.result));
});

router.get('/account/:name', async ctx => {
<<<<<<< HEAD
    const response = await client.request('view_account', [{
        account_id: ctx.params.name,
        method_name: '',
        args: []
    }]);
    checkError(ctx, response);
    ctx.body = response.result;
});

async function getNonce(ctx, sender) {
    const response = await client.request('view_account', [{
        account_id: sender,
        method_name: '',
        args: []
    }]);
    checkError(ctx, response);
    return response.result.nonce + 1;
}
=======
    ctx.body = await viewAccount(await accountHash(ctx.params.name));
});

/**
 * Create a new account. Generate a throw away account id (UUID).
 * Returns account name and public/private key.
 */
router.post('/account', async ctx => {
    // TODO: this is using alice account to create all accounts. We may want to change that.
    const newAccountName = uuidV4();

    // TODO: unhardcode key
    const accountKey = hardcodedKey;

    const createAccountParams = {
        sender: await accountHash(defaultSender),
        new_account_id: await accountHash(newAccountName),
        amount: newAccountAmount,
        public_key: accountKey.public_key,
    };

    const transactionResponse = await submitTransaction("create_account", createAccountParams);
    checkError(transactionResponse);

    // transactionResponse does not contain useful information, so construct a custom response
    // TODO: record key info
    const clientResponse = {
        accountName: newAccountName,
        accountNameHash: await accountHash(newAccountName)
    };
    console.log(clientResponse);
    ctx.body = clientResponse;
});
>>>>>>> 5ec5a857

app
    .use(router.routes())
    .use(router.allowedMethods());

if (!module.parent) {
    app.listen(process.env.PORT || 3000);
} else {
    module.exports = app;
}<|MERGE_RESOLUTION|>--- conflicted
+++ resolved
@@ -45,10 +45,6 @@
     hash.update(data, 'utf8');
     return hash.digest();
 }
-
-const accountHash = async str => {
-    return bs58.encode(sha256(str));
-};
 
 const request = async (methodName, params) => {
     try {
@@ -129,18 +125,9 @@
 router.post('/contract', async ctx => {
     const body = ctx.request.body;
     const sender = body.sender || hardcodedSender;
-<<<<<<< HEAD
-    const nonce = body.nonce || await getNonce(ctx, sender);
-    console.log(`Deploing ${body.receiver} contract`);
-    const contract_response = await submit_transaction_rpc(client, 'deploy_contract', {
-        nonce: nonce,
-        sender_account_id: sender,
+    ctx.body = await submitTransaction('deploy_contract', {
+        originator: sender,
         contract_account_id: body.receiver,
-=======
-    ctx.body = await submitTransaction('deploy_contract', {
-        sender_account_id: await accountHash(sender),
-        contract_account_id: await accountHash(body.receiver),
->>>>>>> 5ec5a857
         wasm_byte_array: base64ToIntArray(body.contract),
         public_key: hardcodedKey.public_key
     })
@@ -149,21 +136,13 @@
 router.post('/contract/:name/:methodName', async ctx => {
     const body = ctx.request.body;
     const sender = body.sender || hardcodedSender;
-<<<<<<< HEAD
-    const nonce = body.nonce || await getNonce(ctx, sender);
-    const response = await submit_transaction_rpc(client, 'schedule_function_call', {
-        nonce: nonce,
-        originator_account_id: sender,
-        contract_account_id: ctx.params.name,
-=======
     const args = body.args || {};
     const serializedArgs =  Array.from(BSON.serialize(args));
     ctx.body = await submitTransaction('schedule_function_call', {
         // TODO(#5): Need to make sure that big ints are supported later
         amount: parseInt(body.amount) || 0,
-        originator_account_id: await accountHash(sender),
-        contract_account_id: await accountHash(ctx.params.name),
->>>>>>> 5ec5a857
+        originator: sender,
+        contract_account_id: ctx.params.name,
         method_name: ctx.params.methodName,
         args: serializedArgs
     });
@@ -171,16 +150,11 @@
 
 router.post('/contract/view/:name/:methodName', async ctx => {
     const body = ctx.request.body;
-<<<<<<< HEAD
-    const response = await client.request('call_view_function', [{
-        contract_account_id: ctx.params.name,
-=======
     const args = body.args || {};
     const serializedArgs =  Array.from(BSON.serialize(args));
     const response = await request('call_view_function', {
-        originator_id: await accountHash(hardcodedSender),
-        contract_account_id: await accountHash(ctx.params.name),
->>>>>>> 5ec5a857
+        originator: hardcodedSender,
+        contract_account_id: ctx.params.name,
         method_name: ctx.params.methodName,
         args: serializedArgs
     });
@@ -188,27 +162,7 @@
 });
 
 router.get('/account/:name', async ctx => {
-<<<<<<< HEAD
-    const response = await client.request('view_account', [{
-        account_id: ctx.params.name,
-        method_name: '',
-        args: []
-    }]);
-    checkError(ctx, response);
-    ctx.body = response.result;
-});
-
-async function getNonce(ctx, sender) {
-    const response = await client.request('view_account', [{
-        account_id: sender,
-        method_name: '',
-        args: []
-    }]);
-    checkError(ctx, response);
-    return response.result.nonce + 1;
-}
-=======
-    ctx.body = await viewAccount(await accountHash(ctx.params.name));
+    ctx.body = await viewAccount(ctx.params.name);
 });
 
 /**
@@ -223,8 +177,8 @@
     const accountKey = hardcodedKey;
 
     const createAccountParams = {
-        sender: await accountHash(defaultSender),
-        new_account_id: await accountHash(newAccountName),
+        originator: defaultSender,
+        new_account_id: newAccountName,
         amount: newAccountAmount,
         public_key: accountKey.public_key,
     };
@@ -236,12 +190,11 @@
     // TODO: record key info
     const clientResponse = {
         accountName: newAccountName,
-        accountNameHash: await accountHash(newAccountName)
+        accountNameHash: newAccountName
     };
     console.log(clientResponse);
     ctx.body = clientResponse;
 });
->>>>>>> 5ec5a857
 
 app
     .use(router.routes())
